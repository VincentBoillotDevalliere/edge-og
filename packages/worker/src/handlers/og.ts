import { RequestContext } from '../types/request';
import { WorkerError } from '../utils/error';
import { log } from '../utils/logger';
import { TemplateType } from '../templates';
import { renderOpenGraphImage } from '../render';
import { verifyAPIKey } from '../utils/auth';
<<<<<<< HEAD
import { getMonthlyUsage, incrementMonthlyUsage } from '../kv/usage';
=======
import { checkAndIncrementQuota } from '../utils/quota';
>>>>>>> 1dab84a1
import { 
	getCacheStatus, 
	generateETag, 
	normalizeParams, 
	createCacheMetrics,
	// EC-2: Cache invalidation imports
	generateVersionedETag,
	extractCacheVersion,
	validateCacheVersion,
	shouldInvalidateCache,
	getVersionedCacheHeaders,
	createCacheInvalidationMetrics
} from '../utils/cache';

/**
 * Handle Open Graph image generation
 * Implements CG-1: Generate PNG 1200×630 images <150ms
 * Implements EC-1: Cache optimization with hit ratio monitoring
 * Implements EC-2: Cache invalidation when hash changes
 */
export async function handleOGImageGeneration(context: RequestContext): Promise<Response> {
	const { url, requestId, ctx, request, env } = context;
	const startRender = performance.now();

	// AQ-2.3: Require Authorization: Bearer API key
	// In production: always require auth. In non-production: require only when REQUIRE_AUTH === 'true'.
	const isProd = (env as any).ENVIRONMENT === 'production';
	const requireAuth = isProd || (env as any).REQUIRE_AUTH === 'true';
	let verifiedKey: Awaited<ReturnType<typeof verifyAPIKey>> = null;
	if (requireAuth) {
		const authHeader = request.headers.get('Authorization') || '';
<<<<<<< HEAD
		verifiedKey = await verifyAPIKey(authHeader, env);
		if (!verifiedKey) {
=======
		const auth = await verifyAPIKey(authHeader, env);
		if (!auth) {
>>>>>>> 1dab84a1
			// Log auth failure minimally (no secrets)
			log({ event: 'auth_failed', status: 401, request_id: requestId });
			throw new WorkerError('Unauthorized', 401, requestId);
		}
<<<<<<< HEAD
		// AQ-3.1/AQ-3.2: Enforce monthly quota per API key (kid)
		const { accountId, kid } = verifiedKey;
		// Determine plan limit; for now, free tier default 1 req/month as per AQ-3.1
		const plan = 'free'; // TODO(ai): read from ACCOUNTS.plan in AQ-3.3
		const limits: Record<string, number> = { free: 1, starter: 2000000, pro: 5000000 };
		const limit = limits[plan] ?? 1;
		const current = await getMonthlyUsage(kid, env);
		if (current >= limit) {
			log({ event: 'quota_exceeded', kid, account_id: accountId, current, limit, request_id: requestId });
			return new Response(JSON.stringify({ error: 'Too many requests: monthly quota exceeded', request_id: requestId }), {
				status: 429,
				headers: { 'Content-Type': 'application/json' }
			});
=======

		// AQ-3.1: Enforce free tier quota (1 image/month default)
		// Read plan from ACCOUNTS (optional optimization later). For now, assume 'free'.
		let plan: string | undefined = 'free';
		try {
			const accountKey = `account:${auth.accountId}`;
			const acc = await env.ACCOUNTS.get(accountKey, 'json') as { plan?: string } | null;
			plan = acc?.plan || 'free';
		} catch {}

		const quota = await checkAndIncrementQuota(auth.kid, env, requestId, plan);
		if (!quota.allowed) {
			return new Response(
				JSON.stringify({
					error: 'Monthly quota exceeded for current plan.',
					plan,
					limit: quota.limit,
					usage: quota.current,
					request_id: requestId,
				}),
				{
					status: 429,
					headers: { 'Content-Type': 'application/json', 'Retry-After': '2592000' }, // ~30 days
				}
			);
>>>>>>> 1dab84a1
		}
	}

	// EC-1: Get cache status for monitoring
	const cacheStatus = getCacheStatus(request);

	// Validate and extract query parameters
	const params = validateOGParams(url.searchParams, requestId);
	
	// EC-1: Normalize parameters for consistent caching
	const normalizedParams = normalizeParams(url.searchParams);

	// EC-2: Extract and validate cache version for invalidation support
	const rawCacheVersion = extractCacheVersion(url.searchParams, env);
	const cacheVersion = validateCacheVersion(rawCacheVersion);
	
	// EC-2: Check if cache should be invalidated
	const shouldInvalidate = shouldInvalidateCache(cacheVersion, cacheStatus.status === 'HIT' ? 'existing' : undefined);
	let wasInvalidated = false;
	
	if (shouldInvalidate && cacheVersion) {
		// Log cache invalidation for monitoring
		const invalidationMetrics = createCacheInvalidationMetrics(
			requestId,
			'existing',
			cacheVersion,
			'version_mismatch'
		);
		log(invalidationMetrics as any);
		wasInvalidated = true;
	}

	// Generate the image with error handling for WASM issues
	let result;
	try {
		result = await renderOpenGraphImage(params);
	} catch (error) {
		// Check if this is a WASM compilation error that should be handled gracefully
		if (error instanceof Error && (
			error.message.includes('CompileError') ||
			error.message.includes('Wasm code generation disallowed') ||
			error.message.includes('PNG conversion is not available in local development') ||
			error.message.includes('WASM')
		)) {
			console.warn('WASM error occurred, attempting SVG fallback:', error.message);
			
			// Try to generate SVG instead
			try {
				result = await renderOpenGraphImage({ ...params, format: 'svg' });
			} catch (svgError) {
				console.error('SVG fallback also failed:', svgError);
				throw new WorkerError('Image generation failed', 500, requestId);
			}
		} else {
			// Re-throw other errors
			throw error;
		}
	}

	// Measure render time for performance monitoring
	const renderDuration = Math.round(performance.now() - startRender);

	// Determine if result is SVG or PNG
	const resultIsSvg = typeof result === 'string';
	const requestedPng = params.format !== 'svg';
	const fallbackOccurred = requestedPng && resultIsSvg;

	// EC-2: Generate versioned ETag for cache invalidation support
	const etag = cacheVersion 
		? await generateVersionedETag(normalizedParams, cacheVersion)
		: await generateETag(normalizedParams);

	// Enhanced logging with cache performance metrics
	log({
		event: 'image_rendered',
		duration_ms: renderDuration,
		request_id: requestId,
		template: params.template || 'default',
		theme: params.theme || 'light',
		font: params.font || 'inter',
		fontUrl: params.fontUrl ? 'custom' : undefined, // CG-4: Log custom font usage without exposing URL
		format: params.format || 'png',
		actual_format: resultIsSvg ? 'svg' : 'png',
		fallback_occurred: fallbackOccurred,
		// EC-2: Log cache version information
		cache_version: cacheVersion || 'none',
		cache_invalidated: wasInvalidated,
	});

	// EC-1: Log cache performance metrics
	const cacheMetrics = createCacheMetrics(
		cacheStatus,
		renderDuration,
		requestId,
		params.template || 'default'
	);
	log(cacheMetrics as any); // Type assertion for compatibility with LogData

	// Determine content type and response body
	const contentType = resultIsSvg ? 'image/svg+xml' : 'image/png';
	const responseBody = resultIsSvg ? result as string : result as ArrayBuffer;

	// EC-2: Generate versioned cache headers with invalidation support
	const headers = getVersionedCacheHeaders(
		contentType,
		etag,
		requestId,
		renderDuration,
		cacheStatus.status,
		cacheVersion,
		wasInvalidated
	);

	// Add fallback notification header for debugging
	if (fallbackOccurred) {
		headers['X-Fallback-To-SVG'] = 'true';
		headers['X-Fallback-Reason'] = 'PNG conversion not available in development environment';
	}

	// Return with EC-1 compliant caching headers and EC-2 invalidation support
	const response = new Response(responseBody, {
		status: 200,
		headers,
	});

	// AQ-3.2: increment monthly usage for authenticated requests
	if (requireAuth && verifiedKey) {
		ctx.waitUntil(incrementMonthlyUsage(verifiedKey.kid, env));
	}

	return response;
}

/**
 * Handle method not allowed for OG endpoint
 */
export function handleOGMethodNotAllowed(context: RequestContext): Response {
	const { requestId } = context;
	
	return new Response(
		JSON.stringify({
			error: 'Method not allowed. Only GET requests are supported.',
			request_id: requestId,
		}),
		{
			status: 405,
			headers: {
				'Content-Type': 'application/json',
				'Allow': 'GET',
			},
		}
	);
}

/**
 * Validate and sanitize Open Graph parameters
 * As per security requirements: validate all query params, max 200 chars decoded UTF-8
 * Implements CG-2: Theme and font parameters with fallback values
 */
function validateOGParams(searchParams: URLSearchParams, requestId: string): {
	title?: string;
	description?: string;
	theme?: 'light' | 'dark' | 'blue' | 'green' | 'purple';
	font?: 'inter' | 'roboto' | 'playfair' | 'opensans';
	fontUrl?: string; // CG-4: Custom font URL support
	template?: TemplateType;
	format?: 'png' | 'svg';
	emoji?: string; // CG-5: Emoji support
	// Template-specific parameters
	author?: string;
	price?: string;
	date?: string;
	location?: string;
	quote?: string;
	role?: string;
	subtitle?: string;
	category?: string;
	version?: string;
	status?: string;
	episode?: string;
	duration?: string;
	name?: string;
	instructor?: string;
	level?: string;
} {
	const title = searchParams.get('title');
	const description = searchParams.get('description');
	const theme = searchParams.get('theme');
	const font = searchParams.get('font');
	const fontUrl = searchParams.get('fontUrl'); // CG-4: Custom font URL
	const template = searchParams.get('template');
	const format = searchParams.get('format');
	const emoji = searchParams.get('emoji'); // CG-5: Emoji support
	
	// Extract template-specific parameters
	const author = searchParams.get('author');
	const price = searchParams.get('price');
	const date = searchParams.get('date');
	const location = searchParams.get('location');
	const quote = searchParams.get('quote');
	const role = searchParams.get('role');
	const subtitle = searchParams.get('subtitle');
	const category = searchParams.get('category');
	const version = searchParams.get('version');
	const status = searchParams.get('status');
	const episode = searchParams.get('episode');
	const duration = searchParams.get('duration');
	const name = searchParams.get('name');
	const instructor = searchParams.get('instructor');
	const level = searchParams.get('level');

	// Validate text length (max 200 chars as per security requirements)
	if (title && title.length > 200) {
		throw new WorkerError('Title parameter too long (max 200 characters)', 400, requestId);
	}

	if (description && description.length > 200) {
		throw new WorkerError('Description parameter too long (max 200 characters)', 400, requestId);
	}

	// Validate theme parameter - extended color themes with fallback to 'light'
	const validThemes = ['light', 'dark', 'blue', 'green', 'purple'];
	if (theme && !validThemes.includes(theme)) {
		throw new WorkerError('Invalid theme parameter. Must be one of: light, dark, blue, green, purple', 400, requestId);
	}

	// Validate font parameter - supported fonts with fallback to 'inter'
	const validFonts = ['inter', 'roboto', 'playfair', 'opensans'];
	if (font && !validFonts.includes(font)) {
		throw new WorkerError('Invalid font parameter. Must be one of: inter, roboto, playfair, opensans', 400, requestId);
	}

	// CG-4: Validate fontUrl parameter - must be valid HTTPS URL to TTF/OTF
	if (fontUrl) {
		try {
			const url = new URL(fontUrl);
			// Security: Only allow HTTPS URLs
			if (url.protocol !== 'https:') {
				throw new WorkerError('Custom font URL must use HTTPS', 400, requestId);
			}
			// Basic validation for font file extensions
			const pathname = url.pathname.toLowerCase();
			if (!pathname.endsWith('.ttf') && !pathname.endsWith('.otf') && !pathname.endsWith('.woff') && !pathname.endsWith('.woff2')) {
				throw new WorkerError('Custom font URL must point to a TTF, OTF, WOFF, or WOFF2 file', 400, requestId);
			}
		} catch (error) {
			if (error instanceof WorkerError) throw error;
			throw new WorkerError('Invalid fontUrl parameter. Must be a valid HTTPS URL', 400, requestId);
		}
	}

	// Validate format parameter (development use)
	const validFormats = ['png', 'svg'];
	if (format && !validFormats.includes(format)) {
		throw new WorkerError('Invalid format parameter. Must be "png" or "svg"', 400, requestId);
	}

	// CG-3: Validate template parameter - support all 10 templates
	const validTemplates = ['default', 'blog', 'product', 'event', 'quote', 'minimal', 'news', 'tech', 'podcast', 'portfolio', 'course'];
	if (template && !validTemplates.includes(template)) {
		throw new WorkerError(`Invalid template parameter. Must be one of: ${validTemplates.join(', ')}`, 400, requestId);
	}

	return {
		title: title || undefined,
		description: description || undefined,
		theme: (theme as 'light' | 'dark' | 'blue' | 'green' | 'purple') || undefined,
		font: (font as 'inter' | 'roboto' | 'playfair' | 'opensans') || undefined,
		fontUrl: fontUrl || undefined, // CG-4: Custom font URL
		template: (template as TemplateType) || undefined,
		format: (format as 'png' | 'svg') || undefined,
		emoji: emoji || undefined, // CG-5: Emoji support
		// Template-specific parameters
		author: author || undefined,
		price: price || undefined,
		date: date || undefined,
		location: location || undefined,
		quote: quote || undefined,
		role: role || undefined,
		subtitle: subtitle || undefined,
		category: category || undefined,
		version: version || undefined,
		status: status || undefined,
		episode: episode || undefined,
		duration: duration || undefined,
		name: name || undefined,
		instructor: instructor || undefined,
		level: level || undefined,
	};
}<|MERGE_RESOLUTION|>--- conflicted
+++ resolved
@@ -4,11 +4,8 @@
 import { TemplateType } from '../templates';
 import { renderOpenGraphImage } from '../render';
 import { verifyAPIKey } from '../utils/auth';
-<<<<<<< HEAD
 import { getMonthlyUsage, incrementMonthlyUsage } from '../kv/usage';
-=======
-import { checkAndIncrementQuota } from '../utils/quota';
->>>>>>> 1dab84a1
+// import { checkAndIncrementQuota } from '../utils/quota'; // Not used – AQ-3.2 uses kv/usage helpers
 import { 
 	getCacheStatus, 
 	generateETag, 
@@ -40,18 +37,13 @@
 	let verifiedKey: Awaited<ReturnType<typeof verifyAPIKey>> = null;
 	if (requireAuth) {
 		const authHeader = request.headers.get('Authorization') || '';
-<<<<<<< HEAD
 		verifiedKey = await verifyAPIKey(authHeader, env);
 		if (!verifiedKey) {
-=======
-		const auth = await verifyAPIKey(authHeader, env);
-		if (!auth) {
->>>>>>> 1dab84a1
 			// Log auth failure minimally (no secrets)
 			log({ event: 'auth_failed', status: 401, request_id: requestId });
 			throw new WorkerError('Unauthorized', 401, requestId);
 		}
-<<<<<<< HEAD
+
 		// AQ-3.1/AQ-3.2: Enforce monthly quota per API key (kid)
 		const { accountId, kid } = verifiedKey;
 		// Determine plan limit; for now, free tier default 1 req/month as per AQ-3.1
@@ -61,37 +53,13 @@
 		const current = await getMonthlyUsage(kid, env);
 		if (current >= limit) {
 			log({ event: 'quota_exceeded', kid, account_id: accountId, current, limit, request_id: requestId });
-			return new Response(JSON.stringify({ error: 'Too many requests: monthly quota exceeded', request_id: requestId }), {
-				status: 429,
-				headers: { 'Content-Type': 'application/json' }
-			});
-=======
-
-		// AQ-3.1: Enforce free tier quota (1 image/month default)
-		// Read plan from ACCOUNTS (optional optimization later). For now, assume 'free'.
-		let plan: string | undefined = 'free';
-		try {
-			const accountKey = `account:${auth.accountId}`;
-			const acc = await env.ACCOUNTS.get(accountKey, 'json') as { plan?: string } | null;
-			plan = acc?.plan || 'free';
-		} catch {}
-
-		const quota = await checkAndIncrementQuota(auth.kid, env, requestId, plan);
-		if (!quota.allowed) {
 			return new Response(
-				JSON.stringify({
-					error: 'Monthly quota exceeded for current plan.',
-					plan,
-					limit: quota.limit,
-					usage: quota.current,
-					request_id: requestId,
-				}),
+				JSON.stringify({ error: 'Too many requests: monthly quota exceeded', request_id: requestId }),
 				{
 					status: 429,
-					headers: { 'Content-Type': 'application/json', 'Retry-After': '2592000' }, // ~30 days
+					headers: { 'Content-Type': 'application/json' }
 				}
 			);
->>>>>>> 1dab84a1
 		}
 	}
 
